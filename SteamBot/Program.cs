--- conflicted
+++ resolved
@@ -8,45 +8,30 @@
     {
         public static void Main(string[] args)
         {
-<<<<<<< HEAD
-            Configuration config = Configuration.LoadConfiguration("settings.json");
-            Log mainLog = new Log (config.MainLog, null);
-            foreach (Configuration.BotInfo info in config.Bots)
-            {
-                mainLog.Info ("Launching Bot " + info.DisplayName + "...");
-                new Thread(() =>
-=======
             if (System.IO.File.Exists("settings.json"))
             {
                 Configuration config = Configuration.LoadConfiguration("settings.json");
                 Log mainLog = new Log(config.MainLog, null);
-                //byte counter = 0;
                 foreach (Configuration.BotInfo info in config.Bots)
->>>>>>> db7883f9
                 {
-                    //Console.WriteLine("--Launching bot " + info.DisplayName +"--");
                     mainLog.Info("Launching Bot " + info.DisplayName + "...");
                     new Thread(() =>
                     {
                         int crashes = 0;
                         while (crashes < 1000)
                         {
-<<<<<<< HEAD
-                            new Bot(info, config.ApiKey, (Bot bot, SteamID sid) => 
-                            {
-                                return new SimpleUserHandler(bot, sid);
-                            }, true);
-=======
                             try
                             {
-                                new Bot(info, config.ApiKey);
+                                new Bot(info, config.ApiKey, (Bot bot, SteamID sid) => 
+                                {
+                                    return new SimpleUserHandler(bot, sid);
+                                }, true);
                             }
                             catch (Exception e)
                             {
                                 mainLog.Error("Error With Bot: " + e);
                                 crashes++;
                             }
->>>>>>> db7883f9
                         }
                     }).Start();
                     Thread.Sleep(5000);
