--- conflicted
+++ resolved
@@ -6,7 +6,7 @@
     public class Log
     {
 
-        public enum LogLevel 
+        public enum LogLevel
         {
             Debug,
             Info,
@@ -26,11 +26,7 @@
         public LogLevel OutputToConsole;
         public ConsoleColor DefaultConsoleColor = ConsoleColor.White;
 
-<<<<<<< HEAD
-        public Log (string logFile, Bot bot = null, LogLevel output = LogLevel.Info)
-=======
-        public Log (string logFile, string botName = "", LogLevel output = LogLevel.Info)
->>>>>>> 183ca6c8
+        public Log (string logFile, string botName = "", LogLevel output = LogLevel.Info
         {
             _FileStream = File.AppendText (logFile);
             _FileStream.AutoFlush = true;
@@ -82,7 +78,7 @@
             _OutputLine (LogLevel.Interface, data);
         }
 
-        // Outputs a line to both the log and the console, if 
+        // Outputs a line to both the log and the console, if
         // applicable.
         protected void _OutputLine (LogLevel level, string line)
         {
@@ -97,7 +93,7 @@
                 _OutputLineToConsole (level, formattedString);
         }
 
-        // Outputs a line to the console, with the correct color 
+        // Outputs a line to the console, with the correct color
         // formatting.
         protected void _OutputLineToConsole (LogLevel level, string line)
         {
@@ -111,8 +107,8 @@
         {
             switch (level)
             {
-            case LogLevel.Info: 
-                return "info"; 
+            case LogLevel.Info:
+                return "info";
             case LogLevel.Debug:
                 return "debug";
             case LogLevel.Success:
