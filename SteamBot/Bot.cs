--- conflicted
+++ resolved
@@ -35,7 +35,7 @@
         public Trade CurrentTrade;
 
         public bool IsDebugMode = false;
-    
+
         // The log for the bot.  This logs with the bot's display name.
         public Log log;
 
@@ -98,11 +98,7 @@
                 Console.WriteLine("Invalid LogLevel provided in configuration. Defaulting to 'INFO'");
                 LogLevel = Log.LogLevel.Info;
             }
-<<<<<<< HEAD
-            log          = new Log (config.LogFile, this, LogLevel);
-=======
             log          = new Log (config.LogFile, this.DisplayName, LogLevel);
->>>>>>> 183ca6c8
             CreateHandler = handlerCreator;
 
             // Hacking around https
@@ -153,7 +149,7 @@
         /// Creates a new trade with the given partner.
         /// </summary>
         /// <returns>
-        /// <c>true</c>, if trade was opened, 
+        /// <c>true</c>, if trade was opened,
         /// <c>false</c> if there is another trade that must be closed first.
         /// </returns>
         public bool OpenTrade (SteamID other)
@@ -252,15 +248,15 @@
             #endregion
 
             #region Friends
-            msg.Handle<SteamFriends.FriendsListCallback> (callback => 
-            {
-                foreach (SteamFriends.FriendsListCallback.Friend friend in callback.FriendList) 
-                {
-                    if (!friends.Contains(friend.SteamID)) 
+            msg.Handle<SteamFriends.FriendsListCallback> (callback =>
+            {
+                foreach (SteamFriends.FriendsListCallback.Friend friend in callback.FriendList)
+                {
+                    if (!friends.Contains(friend.SteamID))
                     {
                         friends.Add(friend.SteamID);
                         if (friend.Relationship == EFriendRelationship.PendingInvitee &&
-                            GetUserHandler(friend.SteamID).OnFriendAdd()) 
+                            GetUserHandler(friend.SteamID).OnFriendAdd())
                         {
                             SteamFriends.AddFriend (friend.SteamID);
                         }
@@ -341,9 +337,9 @@
             #endregion
         }
 
-        private UserHandler GetUserHandler (SteamID sid) 
+        private UserHandler GetUserHandler (SteamID sid)
         {
-            if (!userHandlers.ContainsKey (sid)) 
+            if (!userHandlers.ContainsKey (sid))
             {
                 userHandlers [sid.ConvertToUInt64 ()] = CreateHandler (this, sid);
             }
