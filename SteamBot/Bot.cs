using System;
using System.Threading.Tasks;
using System.Web;
using System.Net;
using System.Text;
using System.IO;
using System.Threading;
using System.Collections.Generic;
using System.Security.Cryptography;
using System.ComponentModel;
using SteamBot.SteamGroups;
using SteamKit2;
using SteamTrade;
using SteamKit2.Internal;
using SteamTrade.TradeOffer;

namespace SteamBot
{
    public class Bot
    {
        public string BotControlClass;
        // If the bot is logged in fully or not.  This is only set
        // when it is.
        public bool IsLoggedIn = false;

        // The bot's display name.  Changing this does not mean that
        // the bot's name will change.
        public string DisplayName { get; private set; }

        // The response to all chat messages sent to it.
        public string ChatResponse;

        // A list of SteamIDs that this bot recognizes as admins.
        public ulong[] Admins;
        public SteamFriends SteamFriends;
        public SteamClient SteamClient;
        public SteamTrading SteamTrade;
        public SteamUser SteamUser;
        public SteamGameCoordinator SteamGameCoordinator;
        public SteamNotifications SteamNotifications;

        // The current trade; if the bot is not in a trade, this is
        // null.
        public Trade CurrentTrade;

        public bool IsDebugMode = false;

        // The log for the bot.  This logs with the bot's display name.
        public Log log;

        public delegate UserHandler UserHandlerCreator(Bot bot, SteamID id);
        public UserHandlerCreator CreateHandler;
        Dictionary<ulong, UserHandler> userHandlers = new Dictionary<ulong, UserHandler>();

        private List<SteamID> friends;
        public IEnumerable<SteamID> FriendsList
        {
            get
            {
                CreateFriendsListIfNecessary();
                return friends;
            }
        }

        // The maximum amount of time the bot will trade for.
        public int MaximumTradeTime { get; private set; }

        // The maximum amount of time the bot will wait in between
        // trade actions.
        public int MaximiumActionGap { get; private set; }

        //The current game that the bot is playing, for posterity.
        public int CurrentGame = 0;

        // The Steam Web API key.
        public string apiKey;

        // The prefix put in the front of the bot's display name.
        string DisplayNamePrefix;

        // Log level to use for this bot
        Log.LogLevel LogLevel;

        // The number, in milliseconds, between polls for the trade.
        int TradePollingInterval;

        public string MyUserNonce;
        public string MyUniqueId;

        string sessionId;
        string token;
        string tokensecure;
        bool CookiesAreInvalid = true;

        bool isprocess;
        public bool IsRunning = false;

        public string AuthCode { get; set; }

        SteamUser.LogOnDetails logOnDetails;

        TradeManager tradeManager;
        private TradeOfferManager tradeOfferManager;
        private Task<Inventory> myInventoryTask;

        public Inventory MyInventory
        {
            get
            {
                myInventoryTask.Wait();
                return myInventoryTask.Result;
            }
        }

        private BackgroundWorker backgroundWorker;

        public Bot(Configuration.BotInfo config, string apiKey, UserHandlerCreator handlerCreator, bool debug = false, bool process = false)
        {
            logOnDetails = new SteamUser.LogOnDetails
            {
                Username = config.Username,
                Password = config.Password
            };
            DisplayName = config.DisplayName;
            ChatResponse = config.ChatResponse;
            MaximumTradeTime = config.MaximumTradeTime;
            MaximiumActionGap = config.MaximumActionGap;
            DisplayNamePrefix = config.DisplayNamePrefix;
            TradePollingInterval = config.TradePollingInterval <= 100 ? 800 : config.TradePollingInterval;
<<<<<<< HEAD
            Admins = config.Admins;
            this.apiKey = apiKey;
=======
            Admins       = config.Admins;
            this.apiKey = !String.IsNullOrEmpty(config.ApiKey) ? config.ApiKey : apiKey;
>>>>>>> 4aa6df04
            this.isprocess = process;
            try
            {
                LogLevel = (Log.LogLevel)Enum.Parse(typeof(Log.LogLevel), config.LogLevel, true);
            }
            catch (ArgumentException)
            {
                Console.WriteLine("Invalid LogLevel provided in configuration. Defaulting to 'INFO'");
                LogLevel = Log.LogLevel.Info;
            }
            log = new Log(config.LogFile, this.DisplayName, LogLevel);
            CreateHandler = handlerCreator;
            BotControlClass = config.BotControlClass;

            // Hacking around https
            ServicePointManager.ServerCertificateValidationCallback += SteamWeb.ValidateRemoteCertificate;

            log.Debug("Initializing Steam Bot...");
            SteamClient = new SteamClient();
            SteamClient.AddHandler(new SteamNotifications());
            SteamTrade = SteamClient.GetHandler<SteamTrading>();
            SteamUser = SteamClient.GetHandler<SteamUser>();
            SteamFriends = SteamClient.GetHandler<SteamFriends>();
            SteamGameCoordinator = SteamClient.GetHandler<SteamGameCoordinator>();
            SteamNotifications = SteamClient.GetHandler<SteamNotifications>();

            backgroundWorker = new BackgroundWorker { WorkerSupportsCancellation = true };
            backgroundWorker.DoWork += BackgroundWorkerOnDoWork;
            backgroundWorker.RunWorkerCompleted += BackgroundWorkerOnRunWorkerCompleted;
            backgroundWorker.RunWorkerAsync();
        }

        private void CreateFriendsListIfNecessary()
        {
            if (friends != null)
                return;

            friends = new List<SteamID>();
            for (int i = 0; i < SteamFriends.GetFriendCount(); i++)
            {
                friends.Add(SteamFriends.GetFriendByIndex(i));
            }
        }

        /// <summary>
        /// Occurs when the bot needs the SteamGuard authentication code.
        /// </summary>
        /// <remarks>
        /// Return the code in <see cref="SteamGuardRequiredEventArgs.SteamGuard"/>
        /// </remarks>
        public event EventHandler<SteamGuardRequiredEventArgs> OnSteamGuardRequired;

        /// <summary>
        /// Starts the callback thread and connects to Steam via SteamKit2.
        /// </summary>
        /// <remarks>
        /// THIS NEVER RETURNS.
        /// </remarks>
        /// <returns><c>true</c>. See remarks</returns>
        public bool StartBot()
        {
            IsRunning = true;

            log.Info("Connecting...");

            if (!backgroundWorker.IsBusy)
                // background worker is not running
                backgroundWorker.RunWorkerAsync();

            SteamClient.Connect();

            log.Success("Done Loading Bot!");

            return true; // never get here
        }

        /// <summary>
        /// Disconnect from the Steam network and stop the callback
        /// thread.
        /// </summary>
        public void StopBot()
        {
            IsRunning = false;

            log.Debug("Trying to shut down bot thread.");
            SteamClient.Disconnect();

            backgroundWorker.CancelAsync();
        }

        /// <summary>
        /// Creates a new trade with the given partner.
        /// </summary>
        /// <returns>
        /// <c>true</c>, if trade was opened,
        /// <c>false</c> if there is another trade that must be closed first.
        /// </returns>
        public bool OpenTrade(SteamID other)
        {
            if (CurrentTrade != null || CheckCookies() == false)
                return false;

            SteamTrade.Trade(other);

            return true;
        }

        /// <summary>
        /// Closes the current active trade.
        /// </summary>
        public void CloseTrade()
        {
            if (CurrentTrade == null)
                return;

            UnsubscribeTrade(GetUserHandler(CurrentTrade.OtherSID), CurrentTrade);

            tradeManager.StopTrade();

            CurrentTrade = null;
        }

        void OnTradeTimeout(object sender, EventArgs args)
        {
            // ignore event params and just null out the trade.
            GetUserHandler(CurrentTrade.OtherSID).OnTradeTimeout();
        }

        /// <summary>
        /// Create a new trade offer with the specified partner
        /// </summary>
        /// <param name="other">SteamId of the partner</param>
        /// <returns></returns>
        public TradeOffer NewTradeOffer(SteamID other)
        {
            return tradeOfferManager.NewOffer(other);
        }

        /// <summary>
        /// Try to get a specific trade offer using the offerid
        /// </summary>
        /// <param name="offerId"></param>
        /// <param name="tradeOffer"></param>
        /// <returns></returns>
        public bool TryGetTradeOffer(string offerId, out TradeOffer tradeOffer)
        {
            return tradeOfferManager.GetOffer(offerId, out tradeOffer);
        }

        public void HandleBotCommand(string command)
        {
            try
            {
                GetUserHandler(SteamClient.SteamID).OnBotCommand(command);
            }
            catch (ObjectDisposedException e)
            {
                // Writing to console because odds are the error was caused by a disposed log.
                Console.WriteLine(string.Format("Exception caught in BotCommand Thread: {0}", e));
                if (!this.IsRunning)
                {
                    Console.WriteLine("The Bot is no longer running and could not write to the log. Try Starting this bot first.");
                }
            }
            catch (Exception e)
            {
                Console.WriteLine(string.Format("Exception caught in BotCommand Thread: {0}", e));
            }
        }

        bool HandleTradeSessionStart(SteamID other)
        {
            if (CurrentTrade != null)
                return false;

            try
            {
                tradeManager.InitializeTrade(SteamUser.SteamID, other);
                CurrentTrade = tradeManager.CreateTrade(SteamUser.SteamID, other);
                CurrentTrade.OnClose += CloseTrade;
                SubscribeTrade(CurrentTrade, GetUserHandler(other));

                tradeManager.StartTradeThread(CurrentTrade);
                return true;
            }
            catch (SteamTrade.Exceptions.InventoryFetchException ie)
            {
                // we shouldn't get here because the inv checks are also
                // done in the TradeProposedCallback handler.
                string response = String.Empty;

                if (ie.FailingSteamId.ConvertToUInt64() == other.ConvertToUInt64())
                {
                    response = "Trade failed. Could not correctly fetch your backpack. Either the inventory is inaccessible or your backpack is private.";
                }
                else
                {
                    response = "Trade failed. Could not correctly fetch my backpack.";
                }

                SteamFriends.SendChatMessage(other,
                                             EChatEntryType.ChatMsg,
                                             response);

                log.Info("Bot sent other: " + response);

                CurrentTrade = null;
                return false;
            }
        }

        public void SetGamePlaying(int id)
        {
            var gamePlaying = new SteamKit2.ClientMsgProtobuf<CMsgClientGamesPlayed>(EMsg.ClientGamesPlayed);

            if (id != 0)
                gamePlaying.Body.games_played.Add(new CMsgClientGamesPlayed.GamePlayed
                {
                    game_id = new GameID(id),
                });

            SteamClient.Send(gamePlaying);

            CurrentGame = id;
        }

        void HandleSteamMessage(CallbackMsg msg)
        {
            log.Debug(msg.ToString());

            #region Login
            msg.Handle<SteamClient.ConnectedCallback>(callback =>
            {
                log.Debug("Connection Callback: " + callback.Result);

                if (callback.Result == EResult.OK)
                {
                    UserLogOn();
                }
                else
                {
                    log.Error("Failed to connect to Steam Community, trying again...");
                    SteamClient.Connect();
                }

            });

            msg.Handle<SteamUser.LoggedOnCallback>(callback =>
            {
                log.Debug("Logged On Callback: " + callback.Result);

                if (callback.Result == EResult.OK)
                {
                    MyUserNonce = callback.WebAPIUserNonce;
                }
                else
                {
                    log.Error("Login Error: " + callback.Result);
                }

                if (callback.Result == EResult.AccountLogonDenied)
                {
                    log.Interface("This account is SteamGuard enabled. Enter the code via the `auth' command.");

                    // try to get the steamguard auth code from the event callback
                    var eva = new SteamGuardRequiredEventArgs();
                    FireOnSteamGuardRequired(eva);
                    if (!String.IsNullOrEmpty(eva.SteamGuard))
                        logOnDetails.AuthCode = eva.SteamGuard;
                    else
                        logOnDetails.AuthCode = Console.ReadLine();
                }

                if (callback.Result == EResult.InvalidLoginAuthCode)
                {
                    log.Interface("The given SteamGuard code was invalid. Try again using the `auth' command.");
                    logOnDetails.AuthCode = Console.ReadLine();
                }
            });

            msg.Handle<SteamUser.LoginKeyCallback>(callback =>
            {
                MyUniqueId = callback.UniqueID.ToString();

<<<<<<< HEAD
                UserWebLogOn();
=======
                    if (authd)
                    {
                        log.Success ("User Authenticated!");

                        tradeManager = new TradeManager(apiKey, sessionId, token);
                        tradeManager.SetTradeTimeLimits(MaximumTradeTime, MaximiumActionGap, TradePollingInterval);
                        tradeManager.OnTimeout += OnTradeTimeout;

                        tradeOfferManager = new TradeOfferManager(apiKey, sessionId, token);
                        SubscribeTradeOffer(tradeOfferManager);
                        break;
                    }
                    else
                    {
                        log.Warn ("Authentication failed, retrying in 2s...");
                        Thread.Sleep (2000);
                    }
                }
>>>>>>> 4aa6df04

                if (Trade.CurrentSchema == null)
                {
                    log.Info("Downloading Schema...");
                    Trade.CurrentSchema = Schema.FetchSchema(apiKey);
                    log.Success("Schema Downloaded!");
                }

                SteamFriends.SetPersonaName(DisplayNamePrefix + DisplayName);
                SteamFriends.SetPersonaState(EPersonaState.Online);

                log.Success("Steam Bot Logged In Completely!");

                IsLoggedIn = true;

                GetUserHandler(SteamClient.SteamID).OnLoginCompleted();
            });

            msg.Handle<SteamClient.JobCallback<SteamUser.WebAPIUserNonceCallback>>(jobCallback =>
            {
                log.Debug("Received new WebAPIUserNonce.");

                if (jobCallback.Callback.Result == EResult.OK)
                {
                    MyUserNonce = jobCallback.Callback.Nonce;

                    UserWebLogOn();
                }
                else
                {
                    log.Error("WebAPIUserNonce Error: " + jobCallback.Callback.Result);
                }
            });

            // handle a special JobCallback differently than the others
            if (msg.IsType<SteamClient.JobCallback<SteamUser.UpdateMachineAuthCallback>>())
            {
                msg.Handle<SteamClient.JobCallback<SteamUser.UpdateMachineAuthCallback>>(
                    jobCallback => OnUpdateMachineAuthCallback(jobCallback.Callback, jobCallback.JobID)
                );
            }
            #endregion

            #region Friends
            msg.Handle<SteamFriends.FriendsListCallback>(callback =>
            {
                foreach (SteamFriends.FriendsListCallback.Friend friend in callback.FriendList)
                {
                    switch (friend.SteamID.AccountType)
                    {
                        case EAccountType.Clan:
                            if (friend.Relationship == EFriendRelationship.RequestRecipient)
                            {
                                if (GetUserHandler(friend.SteamID).OnGroupAdd())
                                {
                                    AcceptGroupInvite(friend.SteamID);
                                }
                                else
                                {
                                    DeclineGroupInvite(friend.SteamID);
                                }
                            }
                            break;
                        default:
                            CreateFriendsListIfNecessary();
                            if (friend.Relationship == EFriendRelationship.None)
                            {
                                friends.Remove(friend.SteamID);
                                GetUserHandler(friend.SteamID).OnFriendRemove();
                                RemoveUserHandler(friend.SteamID);
                            }
                            else if (friend.Relationship == EFriendRelationship.RequestRecipient)
                            {
                                if (GetUserHandler(friend.SteamID).OnFriendAdd())
                                {
                                    if(!friends.Contains(friend.SteamID))
                                    {
                                        friends.Add(friend.SteamID);
                                    }
                                    else
                                    {
                                        log.Error("Friend was added who was already in friends list: " + friend.SteamID);
                                    }
                                    SteamFriends.AddFriend(friend.SteamID);
                                }
                                else
                                {
                                    SteamFriends.RemoveFriend(friend.SteamID);
                                    RemoveUserHandler(friend.SteamID);
                                }
                            }
                            break;
                    }
                }
            });


            msg.Handle<SteamFriends.FriendMsgCallback>(callback =>
            {
                EChatEntryType type = callback.EntryType;

                if (callback.EntryType == EChatEntryType.ChatMsg)
                {
                    log.Info(String.Format("Chat Message from {0}: {1}",
                                         SteamFriends.GetFriendPersonaName(callback.Sender),
                                         callback.Message
                                         ));
                    GetUserHandler(callback.Sender).OnMessage(callback.Message, type);
                }
            });
            #endregion

            #region Group Chat
            msg.Handle<SteamFriends.ChatMsgCallback>(callback =>
            {
                GetUserHandler(callback.ChatterID).OnChatRoomMessage(callback.ChatRoomID, callback.ChatterID, callback.Message);
            });
            #endregion

            #region Trading
            msg.Handle<SteamTrading.SessionStartCallback>(callback =>
            {
                bool started = HandleTradeSessionStart(callback.OtherClient);

                if (!started)
                    log.Error("Could not start the trade session.");
                else
                    log.Debug("SteamTrading.SessionStartCallback handled successfully. Trade Opened.");
            });

            msg.Handle<SteamTrading.TradeProposedCallback>(callback =>
            {
                if (CheckCookies() == false)
                {
                    SteamTrade.RespondToTrade(callback.TradeID, false);
                    return;
                }

                try
                {
                    tradeManager.InitializeTrade(SteamUser.SteamID, callback.OtherClient);
                }
                catch (WebException we)
                {
                    SteamFriends.SendChatMessage(callback.OtherClient,
                             EChatEntryType.ChatMsg,
                             "Trade error: " + we.Message);

                    SteamTrade.RespondToTrade(callback.TradeID, false);
                    return;
                }
                catch (Exception)
                {
                    SteamFriends.SendChatMessage(callback.OtherClient,
                             EChatEntryType.ChatMsg,
                             "Trade declined. Could not correctly fetch your backpack.");

                    SteamTrade.RespondToTrade(callback.TradeID, false);
                    return;
                }

                //if (tradeManager.OtherInventory.IsPrivate)
                //{
                //    SteamFriends.SendChatMessage(callback.OtherClient, 
                //                                 EChatEntryType.ChatMsg,
                //                                 "Trade declined. Your backpack cannot be private.");

                //    SteamTrade.RespondToTrade (callback.TradeID, false);
                //    return;
                //}

                if (CurrentTrade == null && GetUserHandler(callback.OtherClient).OnTradeRequest())
                    SteamTrade.RespondToTrade(callback.TradeID, true);
                else
                    SteamTrade.RespondToTrade(callback.TradeID, false);
            });

            msg.Handle<SteamTrading.TradeResultCallback>(callback =>
            {
                if (callback.Response == EEconTradeResponse.Accepted)
                {
                    log.Debug("Trade Status: " + callback.Response);
                    log.Info("Trade Accepted!");
                    GetUserHandler(callback.OtherClient).OnTradeRequestReply(true, callback.Response.ToString());
                }
                else
                {
                    log.Warn("Trade failed: " + callback.Response);
                    CloseTrade();
                    GetUserHandler(callback.OtherClient).OnTradeRequestReply(false, callback.Response.ToString());
                }

            });
            #endregion

            #region Disconnect
            msg.Handle<SteamUser.LoggedOffCallback>(callback =>
            {
                IsLoggedIn = false;
                log.Warn("Logged Off: " + callback.Result);
            });

            msg.Handle<SteamClient.DisconnectedCallback>(callback =>
            {
                IsLoggedIn = false;
                CloseTrade();
                log.Warn("Disconnected from Steam Network!");
                SteamClient.Connect();
            });
            #endregion

            #region Notifications
            msg.Handle<SteamBot.SteamNotifications.NotificationCallback>(callback =>
            {
                //currently only appears to be of trade offer
                if (callback.Notifications.Count != 0)
                {
                    foreach (var notification in callback.Notifications)
                    {
                        log.Info(notification.UserNotificationType + " notification");
                    }
                }
                //check for updates on offers
                tradeOfferManager.GetOffers();
            });
            msg.Handle<SteamBot.SteamNotifications.CommentNotificationCallback>(callback =>
            {
                //various types of comment notifications on profile/activity feed etc
                //log.Info("received CommentNotificationCallback");
                //log.Info("New Commments " + callback.CommentNotifications.CountNewComments);
                //log.Info("New Commments Owners " + callback.CommentNotifications.CountNewCommentsOwner);
                //log.Info("New Commments Subscriptions" + callback.CommentNotifications.CountNewCommentsSubscriptions);
            });
            #endregion
        }

        void UserLogOn()
        {
            // get sentry file which has the machine hw info saved 
            // from when a steam guard code was entered
            Directory.CreateDirectory(System.IO.Path.Combine(System.Windows.Forms.Application.StartupPath, "sentryfiles"));
            FileInfo fi = new FileInfo(System.IO.Path.Combine("sentryfiles", String.Format("{0}.sentryfile", logOnDetails.Username)));

            if (fi.Exists && fi.Length > 0)
                logOnDetails.SentryFileHash = SHAHash(File.ReadAllBytes(fi.FullName));
            else
                logOnDetails.SentryFileHash = null;

            SteamUser.LogOn(logOnDetails);
        }

        void UserWebLogOn()
        {
            while (true)
            {
                bool authd = SteamWeb.Authenticate(MyUniqueId, SteamClient, out sessionId, out token, out tokensecure, MyUserNonce);

                if (authd)
                {
                    log.Success("User Authenticated!");

                    tradeManager = new TradeManager(apiKey, sessionId, token);
                    tradeManager.SetTradeTimeLimits(MaximumTradeTime, MaximiumActionGap, TradePollingInterval);
                    tradeManager.OnTimeout += OnTradeTimeout;

                    CookiesAreInvalid = false;
                    break;
                }
                else
                {
                    log.Warn("Authentication failed, retrying in 2s...");
                    Thread.Sleep(2000);
                }
            }
        }

        /// <summary>
        /// Checks if sessionId and token cookies are still valid.
        /// Sets cookie flag if they are invalid.
        /// </summary>
        /// <returns>true if cookies are valid; otherwise false</returns>
        bool CheckCookies()
        {
            // We still haven't re-authenticated
            if (CookiesAreInvalid)
                return false;

            // Construct cookie container
            CookieContainer cookies = new CookieContainer();
            cookies.Add(new Cookie("sessionid", sessionId, String.Empty, "steamcommunity.com"));
            cookies.Add(new Cookie("steamLogin", token, String.Empty, "steamcommunity.com"));

            try
            {
                if (!SteamWeb.VerifyCookies(cookies))
                {
                    // Cookies are no longer valid
                    log.Warn("Cookies are invalid. Need to re-authenticate.");
                    CookiesAreInvalid = true;
                    SteamUser.RequestWebAPIUserNonce();
                    return false;
                }
                else
                {
                    return true;
                }
            }
            catch
            {
                // Even if exception is caught, we should still continue.
                log.Warn("Cookie check failed. http://steamcommunity.com is possibly down.");
                return true;
            }
        }

        UserHandler GetUserHandler(SteamID sid)
        {
            if (!userHandlers.ContainsKey(sid))
            {
                userHandlers[sid.ConvertToUInt64()] = CreateHandler(this, sid);
            }
            return userHandlers[sid.ConvertToUInt64()];
        }

        void RemoveUserHandler(SteamID sid)
        {
            if (userHandlers.ContainsKey(sid))
            {
                userHandlers.Remove(sid);
            }
        }

        static byte[] SHAHash(byte[] input)
        {
            SHA1Managed sha = new SHA1Managed();

            byte[] output = sha.ComputeHash(input);

            sha.Clear();

            return output;
        }

        void OnUpdateMachineAuthCallback(SteamUser.UpdateMachineAuthCallback machineAuth, JobID jobId)
        {
            byte[] hash = SHAHash(machineAuth.Data);

            Directory.CreateDirectory(System.IO.Path.Combine(System.Windows.Forms.Application.StartupPath, "sentryfiles"));

            File.WriteAllBytes(System.IO.Path.Combine("sentryfiles", String.Format("{0}.sentryfile", logOnDetails.Username)), machineAuth.Data);

            var authResponse = new SteamUser.MachineAuthDetails
            {
                BytesWritten = machineAuth.BytesToWrite,
                FileName = machineAuth.FileName,
                FileSize = machineAuth.BytesToWrite,
                Offset = machineAuth.Offset,

                SentryFileHash = hash, // should be the sha1 hash of the sentry file we just wrote

                OneTimePassword = machineAuth.OneTimePassword, // not sure on this one yet, since we've had no examples of steam using OTPs

                LastError = 0, // result from win32 GetLastError
                Result = EResult.OK, // if everything went okay, otherwise ~who knows~

                JobID = jobId, // so we respond to the correct server job
            };

            // send off our response
            SteamUser.SendMachineAuthResponse(authResponse);
        }

        /// <summary>
        /// Gets the bot's inventory and stores it in MyInventory.
        /// </summary>
        /// <example> This sample shows how to find items in the bot's inventory from a user handler.
        /// <code>
        /// Bot.GetInventory(); // Get the inventory first
        /// foreach (var item in Bot.MyInventory.Items)
        /// {
        ///     if (item.Defindex == 5021)
        ///     {
        ///         // Bot has a key in its inventory
        ///     }
        /// }
        /// </code>
        /// </example>
        public void GetInventory()
        {
            myInventoryTask = Task.Factory.StartNew(() => Inventory.FetchInventory(SteamUser.SteamID, apiKey));
        }

        /// <summary>
<<<<<<< HEAD
=======
        /// Gets the other user's inventory and stores it in OtherInventory.
        /// </summary>
        /// <param name="OtherSID">The SteamID of the other user</param>
        /// <example> This sample shows how to find items in the other user's inventory from a user handler.
        /// <code>
        /// Bot.GetOtherInventory(OtherSID); // Get the inventory first
        /// foreach (var item in Bot.OtherInventory.Items)
        /// {
        ///     if (item.Defindex == 5021)
        ///     {
        ///         // User has a key in its inventory
        ///     }
        /// }
        /// </code>
        /// </example>
        public void GetOtherInventory(SteamID OtherSID)
        {
            Task.Factory.StartNew(() => Inventory.FetchInventory(OtherSID, apiKey));
        }

        public void TradeOfferRouter(TradeOffer offer)
        {
            if (offer.OfferState == TradeOfferState.TradeOfferStateActive)
            {
                GetUserHandler(offer.PartnerSteamId).OnNewTradeOffer(offer);
            }
        }
        public void SubscribeTradeOffer(TradeOfferManager tradeOfferManager)
        {
            tradeOfferManager.OnNewTradeOffer += TradeOfferRouter;
        }

        //todo: should unsubscribe eventually...
        public void UnsubscribeTradeOffer(TradeOfferManager tradeOfferManager)
        {
            tradeOfferManager.OnNewTradeOffer -= TradeOfferRouter;
        }

        /// <summary>
>>>>>>> 4aa6df04
        /// Subscribes all listeners of this to the trade.
        /// </summary>
        public void SubscribeTrade(Trade trade, UserHandler handler)
        {
            trade.OnSuccess += handler.OnTradeSuccess;
            trade.OnClose += handler.OnTradeClose;
            trade.OnError += handler.OnTradeError;
            //trade.OnTimeout += OnTradeTimeout;
            trade.OnAfterInit += handler.OnTradeInit;
            trade.OnUserAddItem += handler.OnTradeAddItem;
            trade.OnUserRemoveItem += handler.OnTradeRemoveItem;
            trade.OnMessage += handler.OnTradeMessage;
            trade.OnUserSetReady += handler.OnTradeReadyHandler;
            trade.OnUserAccept += handler.OnTradeAcceptHandler;
        }

        /// <summary>
        /// Unsubscribes all listeners of this from the current trade.
        /// </summary>
        public void UnsubscribeTrade(UserHandler handler, Trade trade)
        {
            trade.OnSuccess -= handler.OnTradeSuccess;
            trade.OnClose -= handler.OnTradeClose;
            trade.OnError -= handler.OnTradeError;
            //Trade.OnTimeout -= OnTradeTimeout;
            trade.OnAfterInit -= handler.OnTradeInit;
            trade.OnUserAddItem -= handler.OnTradeAddItem;
            trade.OnUserRemoveItem -= handler.OnTradeRemoveItem;
            trade.OnMessage -= handler.OnTradeMessage;
            trade.OnUserSetReady -= handler.OnTradeReadyHandler;
            trade.OnUserAccept -= handler.OnTradeAcceptHandler;
        }

        #region Background Worker Methods

        private void BackgroundWorkerOnRunWorkerCompleted(object sender, RunWorkerCompletedEventArgs runWorkerCompletedEventArgs)
        {
            if (runWorkerCompletedEventArgs.Error != null)
            {
                Exception ex = runWorkerCompletedEventArgs.Error;

                var s = string.Format("Unhandled exceptions in bot {0} callback thread: {1} {2}",
                      DisplayName,
                      Environment.NewLine,
                      ex);
                log.Error(s);

                log.Info("This bot died. Stopping it..");
                //backgroundWorker.RunWorkerAsync();
                //Thread.Sleep(10000);
                StopBot();
                //StartBot();
            }

            log.Dispose();
        }

        private void BackgroundWorkerOnDoWork(object sender, DoWorkEventArgs doWorkEventArgs)
        {
            CallbackMsg msg;

            while (!backgroundWorker.CancellationPending)
            {
                try
                {
                    msg = SteamClient.WaitForCallback(true);
                    HandleSteamMessage(msg);
                }
                catch (WebException e)
                {
                    log.Error("URI: " + (e.Response != null && e.Response.ResponseUri != null ? e.Response.ResponseUri.ToString() : "unknown") + " >> " + e.ToString());
                    System.Threading.Thread.Sleep(45000);//Steam is down, retry in 45 seconds.
                }
                catch (Exception e)
                {
                    log.Error(e.ToString());
                    log.Warn("Restarting bot...");
                }
            }
        }

        #endregion Background Worker Methods

        private void FireOnSteamGuardRequired(SteamGuardRequiredEventArgs e)
        {
            // Set to null in case this is another attempt
            this.AuthCode = null;

            EventHandler<SteamGuardRequiredEventArgs> handler = OnSteamGuardRequired;
            if (handler != null)
                handler(this, e);
            else
            {
                while (true)
                {
                    if (this.AuthCode != null)
                    {
                        e.SteamGuard = this.AuthCode;
                        break;
                    }

                    Thread.Sleep(5);
                }
            }
        }

        #region Group Methods

        /// <summary>
        /// Accepts the invite to a Steam Group
        /// </summary>
        /// <param name="group">SteamID of the group to accept the invite from.</param>
        private void AcceptGroupInvite(SteamID group)
        {
            var AcceptInvite = new ClientMsg<CMsgGroupInviteAction>((int)EMsg.ClientAcknowledgeClanInvite);

            AcceptInvite.Body.GroupID = group.ConvertToUInt64();
            AcceptInvite.Body.AcceptInvite = true;

            this.SteamClient.Send(AcceptInvite);

        }

        /// <summary>
        /// Declines the invite to a Steam Group
        /// </summary>
        /// <param name="group">SteamID of the group to decline the invite from.</param>
        private void DeclineGroupInvite(SteamID group)
        {
            var DeclineInvite = new ClientMsg<CMsgGroupInviteAction>((int)EMsg.ClientAcknowledgeClanInvite);

            DeclineInvite.Body.GroupID = group.ConvertToUInt64();
            DeclineInvite.Body.AcceptInvite = false;

            this.SteamClient.Send(DeclineInvite);
        }

        /// <summary>
        /// Invites a use to the specified Steam Group
        /// </summary>
        /// <param name="user">SteamID of the user to invite.</param>
        /// <param name="groupId">SteamID of the group to invite the user to.</param>
        public void InviteUserToGroup(SteamID user, SteamID groupId)
        {
            var InviteUser = new ClientMsg<CMsgInviteUserToGroup>((int)EMsg.ClientInviteUserToClan);

            InviteUser.Body.GroupID = groupId.ConvertToUInt64();
            InviteUser.Body.Invitee = user.ConvertToUInt64();
            InviteUser.Body.UnknownInfo = true;

            this.SteamClient.Send(InviteUser);
        }

        #endregion
    }
}<|MERGE_RESOLUTION|>--- conflicted
+++ resolved
@@ -127,14 +127,10 @@
             MaximiumActionGap = config.MaximumActionGap;
             DisplayNamePrefix = config.DisplayNamePrefix;
             TradePollingInterval = config.TradePollingInterval <= 100 ? 800 : config.TradePollingInterval;
-<<<<<<< HEAD
             Admins = config.Admins;
-            this.apiKey = apiKey;
-=======
-            Admins       = config.Admins;
             this.apiKey = !String.IsNullOrEmpty(config.ApiKey) ? config.ApiKey : apiKey;
->>>>>>> 4aa6df04
             this.isprocess = process;
+
             try
             {
                 LogLevel = (Log.LogLevel)Enum.Parse(typeof(Log.LogLevel), config.LogLevel, true);
@@ -418,28 +414,7 @@
             {
                 MyUniqueId = callback.UniqueID.ToString();
 
-<<<<<<< HEAD
                 UserWebLogOn();
-=======
-                    if (authd)
-                    {
-                        log.Success ("User Authenticated!");
-
-                        tradeManager = new TradeManager(apiKey, sessionId, token);
-                        tradeManager.SetTradeTimeLimits(MaximumTradeTime, MaximiumActionGap, TradePollingInterval);
-                        tradeManager.OnTimeout += OnTradeTimeout;
-
-                        tradeOfferManager = new TradeOfferManager(apiKey, sessionId, token);
-                        SubscribeTradeOffer(tradeOfferManager);
-                        break;
-                    }
-                    else
-                    {
-                        log.Warn ("Authentication failed, retrying in 2s...");
-                        Thread.Sleep (2000);
-                    }
-                }
->>>>>>> 4aa6df04
 
                 if (Trade.CurrentSchema == null)
                 {
@@ -705,6 +680,9 @@
                     tradeManager.SetTradeTimeLimits(MaximumTradeTime, MaximiumActionGap, TradePollingInterval);
                     tradeManager.OnTimeout += OnTradeTimeout;
 
+                    tradeOfferManager = new TradeOfferManager(apiKey, sessionId, token);
+                    SubscribeTradeOffer(tradeOfferManager);
+
                     CookiesAreInvalid = false;
                     break;
                 }
@@ -832,29 +810,6 @@
             myInventoryTask = Task.Factory.StartNew(() => Inventory.FetchInventory(SteamUser.SteamID, apiKey));
         }
 
-        /// <summary>
-<<<<<<< HEAD
-=======
-        /// Gets the other user's inventory and stores it in OtherInventory.
-        /// </summary>
-        /// <param name="OtherSID">The SteamID of the other user</param>
-        /// <example> This sample shows how to find items in the other user's inventory from a user handler.
-        /// <code>
-        /// Bot.GetOtherInventory(OtherSID); // Get the inventory first
-        /// foreach (var item in Bot.OtherInventory.Items)
-        /// {
-        ///     if (item.Defindex == 5021)
-        ///     {
-        ///         // User has a key in its inventory
-        ///     }
-        /// }
-        /// </code>
-        /// </example>
-        public void GetOtherInventory(SteamID OtherSID)
-        {
-            Task.Factory.StartNew(() => Inventory.FetchInventory(OtherSID, apiKey));
-        }
-
         public void TradeOfferRouter(TradeOffer offer)
         {
             if (offer.OfferState == TradeOfferState.TradeOfferStateActive)
@@ -874,7 +829,6 @@
         }
 
         /// <summary>
->>>>>>> 4aa6df04
         /// Subscribes all listeners of this to the trade.
         /// </summary>
         public void SubscribeTrade(Trade trade, UserHandler handler)
